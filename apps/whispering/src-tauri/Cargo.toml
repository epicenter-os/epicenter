[package]
name = "whispering"
version = "7.1.1"
description = "A Tauri App"
authors = ["you"]
repository = "https://github.com/epicenter-so/epicenter"
edition = "2021"

# See more keys and their definitions at https://doc.rust-lang.org/cargo/reference/manifest.html

[lib]
# The `_lib` suffix may seem redundant but it is necessary
# to make the lib name unique and wouldn't conflict with the bin name.
# This seems to be only an issue on Windows, see https://github.com/rust-lang/cargo/issues/8519
name = "whispering_lib"
crate-type = ["staticlib", "cdylib", "rlib"]

[build-dependencies]
tauri-build = { version = "2", features = [] }

[dependencies]
serde_json = "1"
serde = { version = "1", features = ["derive"] }
tauri = { version = "2", features = ["image-png", "tray-icon"] }
tauri-plugin-opener = "2"
tauri-plugin-clipboard-manager = "2"
tauri-plugin-dialog = "2"
tauri-plugin-fs = "2"
tauri-plugin-http = "2"
tauri-plugin-notification = "2"
tauri-plugin-os = "2"
tauri-plugin-process = "2"
<<<<<<< HEAD
tauri-plugin-shell = "2"
tauri-plugin-aptabase = "1"
=======
>>>>>>> 098762d2
enigo = "0.5.0"
cpal = "0.16.0"
tracing = "0.1.41"
thiserror = "2.0.12"

[target.'cfg(target_os = "macos")'.dependencies]
accessibility-sys =  "0.1.3"
core-foundation-sys =  "0.8.7"

[target.'cfg(not(any(target_os = "android", target_os = "ios")))'.dependencies]
tauri-plugin-global-shortcut = "2"
tauri-plugin-single-instance = "2"
tauri-plugin-updater = "2"

[profile.dev]
incremental = true # Compile your binary in smaller steps.

[profile.release]
codegen-units = 1 # Allows LLVM to perform better optimization.
lto = true # Enables link-time-optimizations.
opt-level = "s" # Prioritizes small binary size. Use `3` if you prefer speed.
panic = "abort" # Higher performance by disabling panic handlers.
strip = true # Ensures debug symbols are removed.
<|MERGE_RESOLUTION|>--- conflicted
+++ resolved
@@ -30,11 +30,8 @@
 tauri-plugin-notification = "2"
 tauri-plugin-os = "2"
 tauri-plugin-process = "2"
-<<<<<<< HEAD
 tauri-plugin-shell = "2"
 tauri-plugin-aptabase = "1"
-=======
->>>>>>> 098762d2
 enigo = "0.5.0"
 cpal = "0.16.0"
 tracing = "0.1.41"

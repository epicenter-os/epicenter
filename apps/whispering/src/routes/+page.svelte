<script lang="ts">
	import { commandCallbacks } from '$lib/commands';
	import NavItems from '$lib/components/NavItems.svelte';
	import WhisperingButton from '$lib/components/WhisperingButton.svelte';
	import CopyToClipboardButton from '$lib/components/copyable/CopyToClipboardButton.svelte';
	import { ClipboardIcon } from '$lib/components/icons';
	import {
		TranscriptionSelector,
		TransformationSelector,
		CompressionSelector,
	} from '$lib/components/settings';
	import ManualDeviceSelector from '$lib/components/settings/selectors/ManualDeviceSelector.svelte';
	import VadDeviceSelector from '$lib/components/settings/selectors/VadDeviceSelector.svelte';
	import {
		RECORDING_MODE_OPTIONS,
		type RecordingMode,
		recorderStateToIcons,
		vadStateToIcons,
	} from '$lib/constants/audio';
	import { rpc } from '$lib/query';
	import type { Recording } from '$lib/services/db';
	import { settings } from '$lib/stores/settings.svelte';
	import { createBlobUrlManager } from '$lib/utils/blobUrlManager';
	import { getRecordingTransitionId } from '$lib/utils/getRecordingTransitionId';
	import * as services from '$lib/services';
	import {
		ACCEPT_AUDIO,
		ACCEPT_VIDEO,
		FileDropZone,
		MEGABYTE,
	} from '@repo/ui/file-drop-zone';
	import * as ToggleGroup from '@repo/ui/toggle-group';
	import { createQuery } from '@tanstack/svelte-query';
	import type { UnlistenFn } from '@tauri-apps/api/event';
	import { Loader2Icon } from '@lucide/svelte';
	import { onDestroy, onMount } from 'svelte';
	import TranscribedTextDialog from './(config)/recordings/TranscribedTextDialog.svelte';

	const getRecorderStateQuery = createQuery(
		rpc.recorder.getRecorderState.options,
	);
	const getVadStateQuery = createQuery(rpc.vadRecorder.getVadState.options);
	const latestRecordingQuery = createQuery(
		rpc.recordings.getLatestRecording.options,
	);

	const latestRecording = $derived<Recording>(
		latestRecordingQuery.data ?? {
			id: '',
			title: '',
			subtitle: '',
			createdAt: '',
			updatedAt: '',
			timestamp: '',
			blob: new Blob(),
			transcribedText: '',
			transcriptionStatus: 'UNPROCESSED',
		},
	);

	const blobUrlManager = createBlobUrlManager();

	const blobUrl = $derived.by(() => {
		if (!latestRecording.blob) return undefined;
		return blobUrlManager.createUrl(latestRecording.blob);
	});

	const availableModes = $derived(
		RECORDING_MODE_OPTIONS.filter((mode) => {
			if (!mode.desktopOnly) return true;
			// Desktop only, only show if Tauri is available
			return window.__TAURI_INTERNALS__;
		}),
	);

	const AUDIO_EXTENSIONS = [
		'mp3',
		'wav',
		'm4a',
		'aac',
		'ogg',
		'flac',
		'wma',
		'opus',
	] as const;

	const VIDEO_EXTENSIONS = [
		'mp4',
		'avi',
		'mov',
		'wmv',
		'flv',
		'mkv',
		'webm',
		'm4v',
	] as const;

	// Store unlisten function for drag drop events
	let unlistenDragDrop: UnlistenFn | undefined;

	// Set up desktop drag and drop listener
	onMount(async () => {
		if (!window.__TAURI_INTERNALS__) return;
		try {
			const { getCurrentWebview } = await import('@tauri-apps/api/webview');
			const { extname } = await import('@tauri-apps/api/path');

			const isAudio = async (path: string) =>
				AUDIO_EXTENSIONS.includes(
					(await extname(path)) as (typeof AUDIO_EXTENSIONS)[number],
				);
			const isVideo = async (path: string) =>
				VIDEO_EXTENSIONS.includes(
					(await extname(path)) as (typeof VIDEO_EXTENSIONS)[number],
				);

			unlistenDragDrop = await getCurrentWebview().onDragDropEvent(
				async (event) => {
					if (settings.value['recording.mode'] !== 'upload') return;
					if (event.payload.type !== 'drop' || event.payload.paths.length === 0)
						return;

					// Filter for audio/video files based on extension
					const pathResults = await Promise.all(
						event.payload.paths.map(async (path) => ({
							path,
							isValid: (await isAudio(path)) || (await isVideo(path)),
						})),
					);
					const validPaths = pathResults
						.filter(({ isValid }) => isValid)
						.map(({ path }) => path);

					if (validPaths.length === 0) {
						rpc.notify.warning.execute({
							title: '⚠️ No valid files',
							description: 'Please drop audio or video files',
						});
						return;
					}

					await settings.switchRecordingMode('upload');

					// Convert file paths to File objects using the fs service
					const { data: files, error } =
						await services.fs.pathsToFiles(validPaths);

					if (error) {
						rpc.notify.error.execute({
							title: '❌ Failed to read files',
							description: error.message,
						});
						return;
					}

					if (files.length > 0) {
						await rpc.commands.uploadRecordings.execute({ files });
					}
				},
			);
		} catch (error) {
			rpc.notify.error.execute({
				title: '❌ Failed to set up drag drop listener',
				description: `${error}`,
			});
		}
	});

	onDestroy(() => {
		blobUrlManager.revokeCurrentUrl();
		unlistenDragDrop?.();
	});
</script>

<svelte:head>
	<title>Whispering</title>
</svelte:head>

<main class="flex flex-1 flex-col items-center justify-center gap-4">
	<!-- Container wrapper for consistent max-width -->
	<div class="w-full max-w-2xl px-4 flex flex-col items-center gap-4">
		<div class="xs:flex hidden flex-col items-center gap-4">
			<h1 class="scroll-m-20 text-4xl font-bold tracking-tight lg:text-5xl">
				Whispering
			</h1>
			<p class="text-muted-foreground text-center">
				Press shortcut → speak → get text. Free and open source ❤️
			</p>
		</div>

		<ToggleGroup.Root
			type="single"
			bind:value={
				() => settings.value['recording.mode'],
				(mode) => {
					if (!mode) return;
					rpc.settings.switchRecordingMode.execute(mode);
				}
			}
			class="w-full"
<<<<<<< HEAD
=======
			onValueChange={async (mode) => {
				if (!mode) return;
				await settings.switchRecordingMode(mode as RecordingMode);
			}}
>>>>>>> 5a626039
		>
			{#each availableModes as option}
				<ToggleGroup.Item
					value={option.value}
					aria-label={`Switch to ${option.label.toLowerCase()} mode`}
				>
					{option.icon}
					{option.label}
				</ToggleGroup.Item>
			{/each}
		</ToggleGroup.Root>

		<div class="w-full flex justify-center pt-1">
			{#if settings.value['recording.mode'] === 'manual'}
				<!-- Container with relative positioning for the button and absolute selectors -->
				<div class="relative">
					<!-- Recording button -->
					<WhisperingButton
						tooltipContent={getRecorderStateQuery.data === 'IDLE'
							? 'Start recording'
							: 'Stop recording'}
						onclick={commandCallbacks.toggleManualRecording}
						variant="ghost"
						class="shrink-0 size-32 sm:size-36 lg:size-40 xl:size-44 transform items-center justify-center overflow-hidden duration-300 ease-in-out"
					>
						<span
							style="filter: drop-shadow(0px 2px 4px rgba(0, 0, 0, 0.5)); view-transition-name: microphone-icon;"
							class="text-[100px] sm:text-[110px] lg:text-[120px] xl:text-[130px] leading-none"
						>
							{recorderStateToIcons[getRecorderStateQuery.data ?? 'IDLE']}
						</span>
					</WhisperingButton>
					<!-- Absolutely positioned selectors -->
					{#if getRecorderStateQuery.data === 'RECORDING'}
						<div class="absolute -right-12 bottom-4 flex items-center">
							<WhisperingButton
								tooltipContent="Cancel recording"
								onclick={commandCallbacks.cancelManualRecording}
								variant="ghost"
								size="icon"
								style="view-transition-name: cancel-icon;"
							>
								🚫
							</WhisperingButton>
						</div>
					{:else}
						<div class="absolute -right-32 bottom-4 flex items-center gap-0.5">
							<ManualDeviceSelector />
							<CompressionSelector />
							<TranscriptionSelector />
							<TransformationSelector />
						</div>
					{/if}
				</div>
			{:else if settings.value['recording.mode'] === 'vad'}
				<!-- Container with relative positioning for the button and absolute selectors -->
				<div class="relative">
					<!-- Recording button -->
					<WhisperingButton
						tooltipContent={getVadStateQuery.data === 'IDLE'
							? 'Start voice activated session'
							: 'Stop voice activated session'}
						onclick={commandCallbacks.toggleVadRecording}
						variant="ghost"
						class="shrink-0 size-32 sm:size-36 lg:size-40 xl:size-44 transform items-center justify-center overflow-hidden duration-300 ease-in-out"
					>
						<span
							style="filter: drop-shadow(0px 2px 4px rgba(0, 0, 0, 0.5)); view-transition-name: microphone-icon;"
							class="text-[100px] sm:text-[110px] lg:text-[120px] xl:text-[130px] leading-none"
						>
							{vadStateToIcons[getVadStateQuery.data ?? 'IDLE']}
						</span>
					</WhisperingButton>
					<!-- Absolutely positioned selectors -->
					{#if getVadStateQuery.data === 'IDLE'}
						<div class="absolute -right-32 bottom-4 flex items-center gap-0.5">
							<VadDeviceSelector />
							<CompressionSelector />
							<TranscriptionSelector />
							<TransformationSelector />
						</div>
					{/if}
				</div>
			{:else if settings.value['recording.mode'] === 'upload'}
				<!-- Full width spanning all columns -->
				<div class="col-span-3 flex flex-col items-center gap-4 w-full">
					<FileDropZone
						accept="{ACCEPT_AUDIO}, {ACCEPT_VIDEO}"
						maxFiles={10}
						maxFileSize={25 * MEGABYTE}
						onUpload={(files) => {
							if (files.length > 0) {
								rpc.commands.uploadRecordings.execute({ files });
							}
						}}
						onFileRejected={({ file, reason }) => {
							rpc.notify.error.execute({
								title: '❌ File rejected',
								description: `${file.name}: ${reason}`,
							});
						}}
						class="h-32 sm:h-36 lg:h-40 xl:h-44 w-full"
					/>
					<div class="flex items-center gap-1.5">
						<CompressionSelector />
						<TranscriptionSelector />
						<TransformationSelector />
					</div>
				</div>
			{/if}
		</div>

		<div class="xxs:flex hidden w-full flex-col items-center gap-2">
			<div class="flex w-full items-center gap-2">
				<div class="flex-1">
					<TranscribedTextDialog
						recordingId={latestRecording.id}
						transcribedText={latestRecording.transcriptionStatus ===
						'TRANSCRIBING'
							? '...'
							: latestRecording.transcribedText}
						rows={1}
					/>
				</div>
				<CopyToClipboardButton
					contentDescription="transcribed text"
					textToCopy={latestRecording.transcribedText}
					viewTransitionName={getRecordingTransitionId({
						recordingId: latestRecording.id,
						propertyName: 'transcribedText',
					})}
					size="default"
					variant="secondary"
					disabled={latestRecording.transcriptionStatus === 'TRANSCRIBING'}
				>
					{#if latestRecording.transcriptionStatus === 'TRANSCRIBING'}
						<Loader2Icon class="size-6 animate-spin" />
					{:else}
						<ClipboardIcon class="size-6" />
					{/if}
				</CopyToClipboardButton>
			</div>

			{#if blobUrl}
				<audio
					style="view-transition-name: {getRecordingTransitionId({
						recordingId: latestRecording.id,
						propertyName: 'blob',
					})}"
					src={blobUrl}
					controls
					class="h-8 w-full"
				></audio>
			{/if}
		</div>

		<NavItems class="xs:flex -mb-2.5 -mt-1 hidden" />

		<div class="xs:flex hidden flex-col items-center gap-3">
			<p class="text-foreground/75 text-center text-sm">
				Click the microphone or press
				{' '}<WhisperingButton
					tooltipContent="Go to local shortcut in settings"
					href="/settings/shortcuts/local"
					variant="link"
					size="inline"
				>
					<kbd
						class="bg-muted relative rounded px-[0.3rem] py-[0.15rem] font-mono text-sm font-semibold"
					>
						{settings.value['shortcuts.local.toggleManualRecording']}
					</kbd>
				</WhisperingButton>{' '}
				to start recording here.
			</p>
			{#if window.__TAURI_INTERNALS__}
				<p class="text-foreground/75 text-sm">
					Press
					{' '}<WhisperingButton
						tooltipContent="Go to global shortcut in settings"
						href="/settings/shortcuts/global"
						variant="link"
						size="inline"
					>
						<kbd
							class="bg-muted relative rounded px-[0.3rem] py-[0.15rem] font-mono text-sm font-semibold"
						>
							{settings.value['shortcuts.global.toggleManualRecording']}
						</kbd>
					</WhisperingButton>{' '}
					to start recording anywhere.
				</p>
			{/if}
			<p class="text-muted-foreground text-center text-sm font-light">
				{#if !window.__TAURI_INTERNALS__}
					Tired of switching tabs?
					<WhisperingButton
						tooltipContent="Get Whispering for desktop"
						href="https://epicenter.so/whispering"
						target="_blank"
						rel="noopener noreferrer"
						variant="link"
						size="inline"
					>
						Get the native desktop app
					</WhisperingButton>
				{/if}
			</p>
		</div>
	</div>
</main><|MERGE_RESOLUTION|>--- conflicted
+++ resolved
@@ -194,17 +194,10 @@
 				() => settings.value['recording.mode'],
 				(mode) => {
 					if (!mode) return;
-					rpc.settings.switchRecordingMode.execute(mode);
+					settings.switchRecordingMode(mode);
 				}
 			}
 			class="w-full"
-<<<<<<< HEAD
-=======
-			onValueChange={async (mode) => {
-				if (!mode) return;
-				await settings.switchRecordingMode(mode as RecordingMode);
-			}}
->>>>>>> 5a626039
 		>
 			{#each availableModes as option}
 				<ToggleGroup.Item

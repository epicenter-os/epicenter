--- conflicted
+++ resolved
@@ -166,6 +166,13 @@
 					console.info('Voice activated speech captured');
 					sound.playSoundIfEnabled.execute('vad-capture');
 
+					// Log VAD recording completion
+					rpc.analytics.logEvent.execute({
+						type: 'vad_recording_completed',
+						blob_size: blob.size,
+						// VAD doesn't track duration by default
+					});
+
 					await processRecordingPipeline({
 						blob,
 						toastId,
@@ -333,108 +340,7 @@
 			if (vadState === 'LISTENING' || vadState === 'SPEECH_DETECTED') {
 				return await stopVadRecording.execute(undefined);
 			}
-<<<<<<< HEAD
-			const toastId = nanoid();
-			console.info('Starting voice activated capture');
-			notify.loading.execute({
-				id: toastId,
-				title: '🎙️ Starting voice activated capture',
-				description: 'Your voice activated capture is starting...',
-			});
-			const {
-				data: deviceAcquisitionOutcome,
-				error: startActiveListeningError,
-			} = await vadRecorder.startActiveListening.execute({
-				onSpeechStart: () => {
-					notify.success.execute({
-						title: '🎙️ Speech started',
-						description: 'Recording started. Speak clearly and loudly.',
-					});
-				},
-				onSpeechEnd: async (blob) => {
-					const toastId = nanoid();
-					notify.success.execute({
-						id: toastId,
-						title: '🎙️ Voice activated speech captured',
-						description: 'Your voice activated speech has been captured.',
-					});
-					console.info('Voice activated speech captured');
-					sound.playSoundIfEnabled.execute('vad-capture');
-
-					// Log VAD recording completion
-					rpc.analytics.logEvent.execute({
-						type: 'vad_recording_completed',
-						blob_size: blob.size,
-						// VAD doesn't track duration by default
-					});
-
-					await processRecordingPipeline({
-						blob,
-						toastId,
-						completionTitle: '✨ Voice activated capture complete!',
-						completionDescription:
-							'Voice activated capture complete! Ready for another take',
-					});
-				},
-			});
-			if (startActiveListeningError) {
-				notify.error.execute({ id: toastId, ...startActiveListeningError });
-				return Err(startActiveListeningError);
-			}
-
-			// Handle device acquisition outcome
-			switch (deviceAcquisitionOutcome.outcome) {
-				case 'success': {
-					notify.success.execute({
-						id: toastId,
-						title: '🎙️ Voice activated capture started',
-						description: 'Your voice activated capture has been started.',
-					});
-					break;
-				}
-				case 'fallback': {
-					settings.updateKey(
-						'recording.selectedDeviceId',
-						deviceAcquisitionOutcome.fallbackDeviceId,
-					);
-					switch (deviceAcquisitionOutcome.reason) {
-						case 'no-device-selected': {
-							notify.info.execute({
-								id: toastId,
-								title: '🎙️ VAD started with available microphone',
-								description:
-									'No microphone was selected for VAD, so we automatically connected to an available one. You can update your selection in settings.',
-								action: {
-									type: 'link',
-									label: 'Open Settings',
-									href: '/settings/recording',
-								},
-							});
-							break;
-						}
-						case 'preferred-device-unavailable': {
-							notify.info.execute({
-								id: toastId,
-								title: '🎙️ VAD switched to different microphone',
-								description:
-									"Your previously selected VAD microphone wasn't found, so we automatically connected to an available one.",
-								action: {
-									type: 'link',
-									label: 'Open Settings',
-									href: '/settings/recording',
-								},
-							});
-							break;
-						}
-					}
-				}
-			}
-
-			sound.playSoundIfEnabled.execute('vad-start');
-			return Ok(undefined);
-=======
 			return await startVadRecording.execute(undefined);
->>>>>>> 098762d2
 		},
 	}),
 

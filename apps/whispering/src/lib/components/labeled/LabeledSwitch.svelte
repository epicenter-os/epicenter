--- conflicted
+++ resolved
@@ -6,12 +6,8 @@
 	let {
 		id,
 		label,
-<<<<<<< HEAD
 		checked = $bindable(false),
 		onCheckedChange,
-=======
-		checked = $bindable(),
->>>>>>> 138cbaa7
 		description,
 		disabled = $bindable(),
 	}: {
